--- conflicted
+++ resolved
@@ -226,12 +226,7 @@
     :return:
     """
     bot = Bot.objects.get(name="default")
-<<<<<<< HEAD
     predicted,intents = sentence_classifier.process(sentence)
-=======
-    intents = sentence_classifier.predict(sentence,return_all=True)
-    predicted =intents[0]
->>>>>>> e81b0a10
     app.logger.info("predicted intent %s", predicted)
     if predicted["confidence"] < bot.config.get("confidence_threshold", .90):
         return Intent.objects(intentId=app.config["DEFAULT_FALLBACK_INTENT_NAME"]).first().id, 1.0

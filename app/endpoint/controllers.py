--- conflicted
+++ resolved
@@ -1,16 +1,13 @@
 import os
 from bson import ObjectId
-<<<<<<< HEAD
 import json
 import requests
 
-from flask import Blueprint, request, send_file
 from jinja2 import Undefined, Template
 
-=======
 from flask import Blueprint,request, send_file
 from app import app
->>>>>>> e65ffe5e
+
 from app.commons import errorCodes
 from app.commons import buildResponse
 from app.core.intentClassifier import IntentClassifier
